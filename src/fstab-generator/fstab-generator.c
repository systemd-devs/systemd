/***
  This file is part of systemd.

  Copyright 2012 Lennart Poettering

  systemd is free software; you can redistribute it and/or modify it
  under the terms of the GNU Lesser General Public License as published by
  the Free Software Foundation; either version 2.1 of the License, or
  (at your option) any later version.

  systemd is distributed in the hope that it will be useful, but
  WITHOUT ANY WARRANTY; without even the implied warranty of
  MERCHANTABILITY or FITNESS FOR A PARTICULAR PURPOSE. See the GNU
  Lesser General Public License for more details.

  You should have received a copy of the GNU Lesser General Public License
  along with systemd; If not, see <http://www.gnu.org/licenses/>.
***/

#include <errno.h>
#include <mntent.h>
#include <stdio.h>
#include <string.h>
#include <unistd.h>

#include "alloc-util.h"
#include "fd-util.h"
#include "fileio.h"
#include "fstab-util.h"
#include "generator.h"
#include "log.h"
#include "mkdir.h"
#include "mount-setup.h"
#include "mount-util.h"
#include "parse-util.h"
#include "path-util.h"
#include "proc-cmdline.h"
#include "special.h"
#include "stat-util.h"
#include "string-util.h"
#include "strv.h"
#include "unit-name.h"
#include "util.h"
#include "virt.h"
#include "volatile-util.h"

static const char *arg_dest = "/tmp";
static const char *arg_dest_late = "/tmp";
static bool arg_fstab_enabled = true;
static char *arg_root_what = NULL;
static char *arg_root_fstype = NULL;
static char *arg_root_options = NULL;
static char *arg_root_hash = NULL;
static int arg_root_rw = -1;
static char *arg_usr_what = NULL;
static char *arg_usr_fstype = NULL;
static char *arg_usr_options = NULL;
static VolatileMode arg_volatile_mode = _VOLATILE_MODE_INVALID;

static int write_options(FILE *f, const char *options) {
        _cleanup_free_ char *o = NULL;

        if (isempty(options))
                return 0;

        if (streq(options, "defaults"))
                return 0;

        o = strreplace(options, "%", "%%");
        if (!o)
                return log_oom();

        fprintf(f, "Options=%s\n", o);
        return 1;
}

static int write_what(FILE *f, const char *what) {
        _cleanup_free_ char *w = NULL;

        w = strreplace(what, "%", "%%");
        if (!w)
                return log_oom();

        fprintf(f, "What=%s\n", w);
        return 1;
}

static int add_swap(
                const char *what,
                struct mntent *me,
                bool noauto,
                bool nofail) {

        _cleanup_free_ char *name = NULL, *unit = NULL, *lnk = NULL;
        _cleanup_fclose_ FILE *f = NULL;
        int r;

        assert(what);
        assert(me);

        if (access("/proc/swaps", F_OK) < 0) {
                log_info("Swap not supported, ignoring fstab swap entry for %s.", what);
                return 0;
        }

        if (detect_container() > 0) {
                log_info("Running in a container, ignoring fstab swap entry for %s.", what);
                return 0;
        }

        r = unit_name_from_path(what, ".swap", &name);
        if (r < 0)
                return log_error_errno(r, "Failed to generate unit name: %m");

        unit = strjoin(arg_dest, "/", name);
        if (!unit)
                return log_oom();

        f = fopen(unit, "wxe");
        if (!f)
                return log_error_errno(errno,
                                       errno == EEXIST ?
                                       "Failed to create swap unit file %s, as it already exists. Duplicate entry in /etc/fstab?" :
                                       "Failed to create unit file %s: %m",
                                       unit);

        fputs("# Automatically generated by systemd-fstab-generator\n\n"
              "[Unit]\n"
              "SourcePath=/etc/fstab\n"
              "Documentation=man:fstab(5) man:systemd-fstab-generator(8)\n\n"
              "[Swap]\n", f);

        r = write_what(f, what);
        if (r < 0)
                return r;

        r = write_options(f, me->mnt_opts);
        if (r < 0)
                return r;

        r = fflush_and_check(f);
        if (r < 0)
                return log_error_errno(r, "Failed to write unit file %s: %m", unit);

        /* use what as where, to have a nicer error message */
        r = generator_write_timeouts(arg_dest, what, what, me->mnt_opts, NULL);
        if (r < 0)
                return r;

        if (!noauto) {
                lnk = strjoin(arg_dest, "/" SPECIAL_SWAP_TARGET,
                              nofail ? ".wants/" : ".requires/", name, NULL);
                if (!lnk)
                        return log_oom();

                mkdir_parents_label(lnk, 0755);
                if (symlink(unit, lnk) < 0)
                        return log_error_errno(errno, "Failed to create symlink %s: %m", lnk);
        }

        return 0;
}

static bool mount_is_network(struct mntent *me) {
        assert(me);

        return fstab_test_option(me->mnt_opts, "_netdev\0") ||
               fstype_is_network(me->mnt_type);
}

static bool mount_in_initrd(struct mntent *me) {
        assert(me);

        return fstab_test_option(me->mnt_opts, "x-initrd.mount\0") ||
               streq(me->mnt_dir, "/usr");
}

static int write_timeout(FILE *f, const char *where, const char *opts,
                         const char *filter, const char *variable) {
        _cleanup_free_ char *timeout = NULL;
        char timespan[FORMAT_TIMESPAN_MAX];
        usec_t u;
        int r;

        r = fstab_filter_options(opts, filter, NULL, &timeout, NULL);
        if (r < 0)
                return log_warning_errno(r, "Failed to parse options: %m");
        if (r == 0)
                return 0;

        r = parse_sec_fix_0(timeout, &u);
        if (r < 0) {
                log_warning("Failed to parse timeout for %s, ignoring: %s", where, timeout);
                return 0;
        }

        fprintf(f, "%s=%s\n", variable, format_timespan(timespan, sizeof(timespan), u, 0));

        return 0;
}

static int write_idle_timeout(FILE *f, const char *where, const char *opts) {
        return write_timeout(f, where, opts,
                             "x-systemd.idle-timeout\0", "TimeoutIdleSec");
}

static int write_mount_timeout(FILE *f, const char *where, const char *opts) {
        return write_timeout(f, where, opts,
                             "x-systemd.mount-timeout\0", "TimeoutSec");
}

static int write_dependency(FILE *f, const char *opts,
                const char *filter, const char *format) {
        _cleanup_strv_free_ char **names = NULL, **units = NULL;
        _cleanup_free_ char *res = NULL;
        char **s;
        int r;

        assert(f);
        assert(opts);

        r = fstab_extract_values(opts, filter, &names);
        if (r < 0)
                return log_warning_errno(r, "Failed to parse options: %m");
        if (r == 0)
                return 0;

        STRV_FOREACH(s, names) {
                char *x;

                r = unit_name_mangle_with_suffix(*s, UNIT_NAME_NOGLOB, ".mount", &x);
                if (r < 0)
                        return log_error_errno(r, "Failed to generate unit name: %m");
                r = strv_consume(&units, x);
                if (r < 0)
                        return log_oom();
        }

        if (units) {
                res = strv_join(units, " ");
                if (!res)
                        return log_oom();
#pragma GCC diagnostic push
#pragma GCC diagnostic ignored "-Wformat-nonliteral"
                fprintf(f, format, res);
#pragma GCC diagnostic pop
        }

        return 0;
}

static int write_after(FILE *f, const char *opts) {
        return write_dependency(f, opts, "x-systemd.after", "After=%1$s\n");
}

static int write_requires_after(FILE *f, const char *opts) {
        return write_dependency(f, opts,
                                "x-systemd.requires", "After=%1$s\nRequires=%1$s\n");
}

static int write_before(FILE *f, const char *opts) {
        return write_dependency(f, opts,
                                "x-systemd.before", "Before=%1$s\n");
}

static int write_requires_mounts_for(FILE *f, const char *opts) {
        _cleanup_strv_free_ char **paths = NULL;
        _cleanup_free_ char *res = NULL;
        int r;

        assert(f);
        assert(opts);

        r = fstab_extract_values(opts, "x-systemd.requires-mounts-for", &paths);
        if (r < 0)
                return log_warning_errno(r, "Failed to parse options: %m");
        if (r == 0)
                return 0;

        res = strv_join(paths, " ");
        if (!res)
                return log_oom();

        fprintf(f, "RequiresMountsFor=%s\n", res);

        return 0;
}

static int add_mount(
                const char *dest,
                const char *what,
                const char *where,
                const char *fstype,
                const char *opts,
                int passno,
                bool noauto,
                bool nofail,
                bool automount,
                const char *post,
                const char *source) {

        _cleanup_free_ char
                *name = NULL, *unit = NULL, *lnk = NULL,
                *automount_name = NULL, *automount_unit = NULL,
                *filtered = NULL;
        _cleanup_fclose_ FILE *f = NULL;
        int r;

        assert(what);
        assert(where);
        assert(opts);
        assert(post);
        assert(source);

        if (streq_ptr(fstype, "autofs"))
                return 0;

        if (!is_path(where)) {
                log_warning("Mount point %s is not a valid path, ignoring.", where);
                return 0;
        }

        if (mount_point_is_api(where) ||
            mount_point_ignore(where))
                return 0;

        if (path_equal(where, "/")) {
                if (noauto)
                        log_warning("Ignoring \"noauto\" for root device");
                if (nofail)
                        log_warning("Ignoring \"nofail\" for root device");
                if (automount)
                        log_warning("Ignoring automount option for root device");

                noauto = nofail = automount = false;
        }

        r = unit_name_from_path(where, ".mount", &name);
        if (r < 0)
                return log_error_errno(r, "Failed to generate unit name: %m");

        unit = strjoin(dest, "/", name);
        if (!unit)
                return log_oom();

        f = fopen(unit, "wxe");
        if (!f)
                return log_error_errno(errno,
                                       errno == EEXIST ?
                                       "Failed to create mount unit file %s, as it already exists. Duplicate entry in /etc/fstab?" :
                                       "Failed to create unit file %s: %m",
                                       unit);

        fprintf(f,
                "# Automatically generated by systemd-fstab-generator\n\n"
                "[Unit]\n"
                "SourcePath=%s\n"
                "Documentation=man:fstab(5) man:systemd-fstab-generator(8)\n",
                source);

<<<<<<< HEAD
        if (!nofail)
=======
        if (STRPTR_IN_SET(fstype, "nfs", "nfs4") && !automount &&
            fstab_test_yes_no_option(opts, "bg\0" "fg\0")) {
                /* The default retry timeout that mount.nfs uses for 'bg' mounts
                 * is 10000 minutes, where as it uses 2 minutes for 'fg' mounts.
                 * As we are making  'bg' mounts look like an 'fg' mount to
                 * mount.nfs (so systemd can manage the job-control aspects of 'bg'),
                 * we need to explicitly preserve that default, and also ensure
                 * the systemd mount-timeout doesn't interfere.
                 * By placing these options first, they can be over-ridden by
                 * settings in /etc/fstab. */
                opts = strjoina("x-systemd.mount-timeout=infinity,retry=10000,", opts, ",fg");
                nofail = true;
        }

        if (!nofail && !automount)
>>>>>>> 85393d8f
                fprintf(f, "Before=%s\n", post);

        if (!automount && opts) {
                 r = write_after(f, opts);
                 if (r < 0)
                         return r;
                 r = write_requires_after(f, opts);
                 if (r < 0)
                         return r;
                 r = write_before(f, opts);
                 if (r < 0)
                         return r;
                 r = write_requires_mounts_for(f, opts);
                 if (r < 0)
                         return r;
        }

        if (passno != 0) {
                r = generator_write_fsck_deps(f, dest, what, where, fstype);
                if (r < 0)
                        return r;
        }

        fprintf(f,
                "\n"
                "[Mount]\n"
                "Where=%s\n",
                where);

        r = write_what(f, what);
        if (r < 0)
                return r;

        if (!isempty(fstype) && !streq(fstype, "auto"))
                fprintf(f, "Type=%s\n", fstype);

        r = generator_write_timeouts(dest, what, where, opts, &filtered);
        if (r < 0)
                return r;

        r = generator_write_device_deps(dest, what, where, opts);
        if (r < 0)
                return r;

        r = write_mount_timeout(f, where, opts);
        if (r < 0)
                return r;

        r = write_options(f, filtered);
        if (r < 0)
                return r;

        r = fflush_and_check(f);
        if (r < 0)
                return log_error_errno(r, "Failed to write unit file %s: %m", unit);

        if (!noauto && !automount) {
                lnk = strjoin(dest, "/", post, nofail ? ".wants/" : ".requires/", name);
                if (!lnk)
                        return log_oom();

                mkdir_parents_label(lnk, 0755);
                if (symlink(unit, lnk) < 0)
                        return log_error_errno(errno, "Failed to create symlink %s: %m", lnk);
        }

        if (automount) {
                r = unit_name_from_path(where, ".automount", &automount_name);
                if (r < 0)
                        return log_error_errno(r, "Failed to generate unit name: %m");

                automount_unit = strjoin(dest, "/", automount_name);
                if (!automount_unit)
                        return log_oom();

                fclose(f);
                f = fopen(automount_unit, "wxe");
                if (!f)
                        return log_error_errno(errno, "Failed to create unit file %s: %m", automount_unit);

                fprintf(f,
                        "# Automatically generated by systemd-fstab-generator\n\n"
                        "[Unit]\n"
                        "SourcePath=%s\n"
                        "Documentation=man:fstab(5) man:systemd-fstab-generator(8)\n",
                        source);

                fprintf(f, "Before=%s\n", post);

                if (opts) {
                        r = write_after(f, opts);
                        if (r < 0)
                                return r;
                        r = write_requires_after(f, opts);
                        if (r < 0)
                                return r;
                        r = write_before(f, opts);
                        if (r < 0)
                                return r;
                        r = write_requires_mounts_for(f, opts);
                        if (r < 0)
                                return r;
                }

                fprintf(f,
                        "\n"
                        "[Automount]\n"
                        "Where=%s\n",
                        where);

                r = write_idle_timeout(f, where, opts);
                if (r < 0)
                        return r;

                r = fflush_and_check(f);
                if (r < 0)
                        return log_error_errno(r, "Failed to write unit file %s: %m", automount_unit);

                free(lnk);
                lnk = strjoin(dest, "/", post, nofail ? ".wants/" : ".requires/", automount_name);
                if (!lnk)
                        return log_oom();

                mkdir_parents_label(lnk, 0755);
                if (symlink(automount_unit, lnk) < 0)
                        return log_error_errno(errno, "Failed to create symlink %s: %m", lnk);
        }

        return 0;
}

static int parse_fstab(bool initrd) {
        _cleanup_endmntent_ FILE *f = NULL;
        const char *fstab_path;
        struct mntent *me;
        int r = 0;

        fstab_path = initrd ? "/sysroot/etc/fstab" : "/etc/fstab";
        f = setmntent(fstab_path, "re");
        if (!f) {
                if (errno == ENOENT)
                        return 0;

                return log_error_errno(errno, "Failed to open %s: %m", fstab_path);
        }

        while ((me = getmntent(f))) {
                _cleanup_free_ char *where = NULL, *what = NULL;
                bool noauto, nofail;
                int k;

                if (initrd && !mount_in_initrd(me))
                        continue;

                what = fstab_node_to_udev_node(me->mnt_fsname);
                if (!what)
                        return log_oom();

                if (is_device_path(what) && path_is_read_only_fs("sys") > 0) {
                        log_info("Running in a container, ignoring fstab device entry for %s.", what);
                        continue;
                }

                where = initrd ? strappend("/sysroot/", me->mnt_dir) : strdup(me->mnt_dir);
                if (!where)
                        return log_oom();

                if (is_path(where))
                        path_kill_slashes(where);

                noauto = fstab_test_yes_no_option(me->mnt_opts, "noauto\0" "auto\0");
                nofail = fstab_test_yes_no_option(me->mnt_opts, "nofail\0" "fail\0");
                log_debug("Found entry what=%s where=%s type=%s nofail=%s noauto=%s",
                          what, where, me->mnt_type,
                          yes_no(noauto), yes_no(nofail));

                if (streq(me->mnt_type, "swap"))
                        k = add_swap(what, me, noauto, nofail);
                else {
                        bool automount;
                        const char *post;

                        automount = fstab_test_option(me->mnt_opts,
                                                      "comment=systemd.automount\0"
                                                      "x-systemd.automount\0");
                        if (initrd)
                                post = SPECIAL_INITRD_FS_TARGET;
                        else if (mount_is_network(me))
                                post = SPECIAL_REMOTE_FS_TARGET;
                        else
                                post = SPECIAL_LOCAL_FS_TARGET;

                        k = add_mount(arg_dest,
                                      what,
                                      where,
                                      me->mnt_type,
                                      me->mnt_opts,
                                      me->mnt_passno,
                                      noauto,
                                      nofail,
                                      automount,
                                      post,
                                      fstab_path);
                }

                if (k < 0)
                        r = k;
        }

        return r;
}

static int add_sysroot_mount(void) {
        _cleanup_free_ char *what = NULL;
        const char *opts;
        int r;

        if (isempty(arg_root_what)) {
                log_debug("Could not find a root= entry on the kernel command line.");
                return 0;
        }

        if (streq(arg_root_what, "gpt-auto")) {
                /* This is handled by the gpt-auto generator */
                log_debug("Skipping root directory handling, as gpt-auto was requested.");
                return 0;
        }

        if (path_equal(arg_root_what, "/dev/nfs")) {
                /* This is handled by the kernel or the initrd */
                log_debug("Skipping root directory handling, as /dev/nfs was requested.");
                return 0;
        }

        what = fstab_node_to_udev_node(arg_root_what);
        if (!what)
                return log_oom();

        if (!arg_root_options)
                opts = arg_root_rw > 0 ? "rw" : "ro";
        else if (arg_root_rw >= 0 ||
                 !fstab_test_option(arg_root_options, "ro\0" "rw\0"))
                opts = strjoina(arg_root_options, ",", arg_root_rw > 0 ? "rw" : "ro");
        else
                opts = arg_root_options;

        log_debug("Found entry what=%s where=/sysroot type=%s", what, strna(arg_root_fstype));

        if (is_device_path(what)) {
                r = generator_write_initrd_root_device_deps(arg_dest, what);
                if (r < 0)
                        return r;
        }

        return add_mount(arg_dest,
                         what,
                         "/sysroot",
                         arg_root_fstype,
                         opts,
                         is_device_path(what) ? 1 : 0, /* passno */
                         false,                        /* noauto off */
                         false,                        /* nofail off */
                         false,                        /* automount off */
                         SPECIAL_INITRD_ROOT_FS_TARGET,
                         "/proc/cmdline");
}

static int add_sysroot_usr_mount(void) {
        _cleanup_free_ char *what = NULL;
        const char *opts;

        if (!arg_usr_what && !arg_usr_fstype && !arg_usr_options)
                return 0;

        if (arg_root_what && !arg_usr_what) {
                /* Copy over the root device, in case the /usr mount just differs in a mount option (consider btrfs subvolumes) */
                arg_usr_what = strdup(arg_root_what);
                if (!arg_usr_what)
                        return log_oom();
        }

        if (arg_root_fstype && !arg_usr_fstype) {
                arg_usr_fstype = strdup(arg_root_fstype);
                if (!arg_usr_fstype)
                        return log_oom();
        }

        if (arg_root_options && !arg_usr_options) {
                arg_usr_options = strdup(arg_root_options);
                if (!arg_usr_options)
                        return log_oom();
        }

        if (!arg_usr_what)
                return 0;

        what = fstab_node_to_udev_node(arg_usr_what);
        if (!what)
                return log_oom();

        if (!arg_usr_options)
                opts = arg_root_rw > 0 ? "rw" : "ro";
        else if (!fstab_test_option(arg_usr_options, "ro\0" "rw\0"))
                opts = strjoina(arg_usr_options, ",", arg_root_rw > 0 ? "rw" : "ro");
        else
                opts = arg_usr_options;

        log_debug("Found entry what=%s where=/sysroot/usr type=%s", what, strna(arg_usr_fstype));
        return add_mount(arg_dest,
                         what,
                         "/sysroot/usr",
                         arg_usr_fstype,
                         opts,
                         is_device_path(what) ? 1 : 0, /* passno */
                         false,                        /* noauto off */
                         false,                        /* nofail off */
                         false,                        /* automount off */
                         SPECIAL_INITRD_FS_TARGET,
                         "/proc/cmdline");
}

static int add_volatile_root(void) {
        const char *from, *to;

        if (arg_volatile_mode != VOLATILE_YES)
                return 0;

        /* Let's add in systemd-remount-volatile.service which will remount the root device to tmpfs if this is
         * requested, leaving only /usr from the root mount inside. */

        from = strjoina(SYSTEM_DATA_UNIT_PATH "/systemd-volatile-root.service");
        to = strjoina(arg_dest, "/" SPECIAL_INITRD_ROOT_FS_TARGET, ".requires/systemd-volatile-root.service");

        (void) mkdir_parents(to, 0755);

        if (symlink(from, to) < 0)
                return log_error_errno(errno, "Failed to hook in volatile remount service: %m");

        return 0;
}

static int add_volatile_var(void) {

        if (arg_volatile_mode != VOLATILE_STATE)
                return 0;

        /* If requested, mount /var as tmpfs, but do so only if there's nothing else defined for this. */

        return add_mount(arg_dest_late,
                         "tmpfs",
                         "/var",
                         "tmpfs",
                         "mode=0755",
                         0,
                         false,
                         false,
                         false,
                         SPECIAL_LOCAL_FS_TARGET,
                         "/proc/cmdline");
}

static int parse_proc_cmdline_item(const char *key, const char *value, void *data) {
        int r;

        /* root=, usr=, usrfstype= and roofstype= may occur more than once, the last
         * instance should take precedence.  In the case of multiple rootflags=
         * or usrflags= the arguments should be concatenated */

        if (STR_IN_SET(key, "fstab", "rd.fstab")) {

                r = value ? parse_boolean(value) : 1;
                if (r < 0)
                        log_warning("Failed to parse fstab switch %s. Ignoring.", value);
                else
                        arg_fstab_enabled = r;

        } else if (streq(key, "root")) {

                if (proc_cmdline_value_missing(key, value))
                        return 0;

                if (free_and_strdup(&arg_root_what, value) < 0)
                        return log_oom();

        } else if (streq(key, "rootfstype")) {

                if (proc_cmdline_value_missing(key, value))
                        return 0;

                if (free_and_strdup(&arg_root_fstype, value) < 0)
                        return log_oom();

        } else if (streq(key, "rootflags")) {
                char *o;

                if (proc_cmdline_value_missing(key, value))
                        return 0;

                o = arg_root_options ?
                        strjoin(arg_root_options, ",", value) :
                        strdup(value);
                if (!o)
                        return log_oom();

                free(arg_root_options);
                arg_root_options = o;
        } else if (streq(key, "roothash")) {

                if (proc_cmdline_value_missing(key, value))
                        return 0;

                if (free_and_strdup(&arg_root_hash, value) < 0)
                        return log_oom();

        } else if (streq(key, "mount.usr")) {

                if (proc_cmdline_value_missing(key, value))
                        return 0;

                if (free_and_strdup(&arg_usr_what, value) < 0)
                        return log_oom();

        } else if (streq(key, "mount.usrfstype")) {

                if (proc_cmdline_value_missing(key, value))
                        return 0;

                if (free_and_strdup(&arg_usr_fstype, value) < 0)
                        return log_oom();

        } else if (streq(key, "mount.usrflags")) {
                char *o;

                if (proc_cmdline_value_missing(key, value))
                        return 0;

                o = arg_usr_options ?
                        strjoin(arg_usr_options, ",", value) :
                        strdup(value);
                if (!o)
                        return log_oom();

                free(arg_usr_options);
                arg_usr_options = o;

        } else if (streq(key, "rw") && !value)
                arg_root_rw = true;
        else if (streq(key, "ro") && !value)
                arg_root_rw = false;
        else if (streq(key, "systemd.volatile")) {
                VolatileMode m;

                if (value) {
                        m = volatile_mode_from_string(value);
                        if (m < 0)
                                log_warning("Failed to parse systemd.volatile= argument: %s", value);
                        else
                                arg_volatile_mode = m;
                } else
                        arg_volatile_mode = VOLATILE_YES;
        }

        return 0;
}

static int determine_root(void) {
        /* If we have a root hash but no root device then Verity is used, and we use the "root" DM device as root. */

        if (arg_root_what)
                return 0;

        if (!arg_root_hash)
                return 0;

        arg_root_what = strdup("/dev/mapper/root");
        if (!arg_root_what)
                return log_oom();

        log_info("Using verity root device %s.", arg_root_what);

        return 1;
}

int main(int argc, char *argv[]) {
        int r = 0;

        if (argc > 1 && argc != 4) {
                log_error("This program takes three or no arguments.");
                return EXIT_FAILURE;
        }

        if (argc > 1)
                arg_dest = argv[1];
        if (argc > 3)
                arg_dest_late = argv[3];

        log_set_target(LOG_TARGET_SAFE);
        log_parse_environment();
        log_open();

        umask(0022);

        r = proc_cmdline_parse(parse_proc_cmdline_item, NULL, 0);
        if (r < 0)
                log_warning_errno(r, "Failed to parse kernel command line, ignoring: %m");

        (void) determine_root();

        /* Always honour root= and usr= in the kernel command line if we are in an initrd */
        if (in_initrd()) {
                int k;

                r = add_sysroot_mount();

                k = add_sysroot_usr_mount();
                if (k < 0)
                        r = k;

                k = add_volatile_root();
                if (k < 0)
                        r = k;
        } else
                r = add_volatile_var();

        /* Honour /etc/fstab only when that's enabled */
        if (arg_fstab_enabled) {
                int k;

                log_debug("Parsing /etc/fstab");

                /* Parse the local /etc/fstab, possibly from the initrd */
                k = parse_fstab(false);
                if (k < 0)
                        r = k;

                /* If running in the initrd also parse the /etc/fstab from the host */
                if (in_initrd()) {
                        log_debug("Parsing /sysroot/etc/fstab");

                        k = parse_fstab(true);
                        if (k < 0)
                                r = k;
                }
        }

        free(arg_root_what);
        free(arg_root_fstype);
        free(arg_root_options);
        free(arg_root_hash);

        free(arg_usr_what);
        free(arg_usr_fstype);
        free(arg_usr_options);

        return r < 0 ? EXIT_FAILURE : EXIT_SUCCESS;
}<|MERGE_RESOLUTION|>--- conflicted
+++ resolved
@@ -358,9 +358,6 @@
                 "Documentation=man:fstab(5) man:systemd-fstab-generator(8)\n",
                 source);
 
-<<<<<<< HEAD
-        if (!nofail)
-=======
         if (STRPTR_IN_SET(fstype, "nfs", "nfs4") && !automount &&
             fstab_test_yes_no_option(opts, "bg\0" "fg\0")) {
                 /* The default retry timeout that mount.nfs uses for 'bg' mounts
@@ -375,8 +372,7 @@
                 nofail = true;
         }
 
-        if (!nofail && !automount)
->>>>>>> 85393d8f
+        if (!nofail)
                 fprintf(f, "Before=%s\n", post);
 
         if (!automount && opts) {
