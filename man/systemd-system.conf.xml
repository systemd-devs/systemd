<?xml version='1.0'?>
<!DOCTYPE refentry PUBLIC "-//OASIS//DTD DocBook XML V4.5//EN"
  "http://www.oasis-open.org/docbook/xml/4.5/docbookx.dtd" [
<!ENTITY % entities SYSTEM "custom-entities.ent" >
%entities;
]>
<!-- SPDX-License-Identifier: LGPL-2.1-or-later -->

<refentry id="systemd-system.conf"
    xmlns:xi="http://www.w3.org/2001/XInclude">
  <refentryinfo>
    <title>systemd-system.conf</title>
    <productname>systemd</productname>
  </refentryinfo>

  <refmeta>
    <refentrytitle>systemd-system.conf</refentrytitle>
    <manvolnum>5</manvolnum>
  </refmeta>

  <refnamediv>
    <refname>systemd-system.conf</refname>
    <refname>system.conf.d</refname>
    <refname>systemd-user.conf</refname>
    <refname>user.conf.d</refname>
    <refpurpose>System and session service manager configuration files</refpurpose>
  </refnamediv>

  <refsynopsisdiv>
    <para><filename>/etc/systemd/system.conf</filename>,
    <filename>/run/systemd/system.conf</filename>,
    <filename>/usr/lib/systemd/system.conf</filename>,
    <filename>/etc/systemd/system.conf.d/*.conf</filename>,
    <filename>/run/systemd/system.conf.d/*.conf</filename>,
    <filename>/usr/lib/systemd/system.conf.d/*.conf</filename></para>

    <para><filename>~/.config/systemd/user.conf</filename>,
    <filename>/etc/systemd/user.conf</filename>,
    <filename>/run/systemd/user.conf</filename>,
    <filename>/usr/lib/systemd/user.conf</filename>,
    <filename>/etc/systemd/user.conf.d/*.conf</filename>,
    <filename>/run/systemd/user.conf.d/*.conf</filename>,
    <filename>/usr/lib/systemd/user.conf.d/*.conf</filename></para>
  </refsynopsisdiv>

  <refsect1>
    <title>Description</title>

    <para>When run as a system instance, <command>systemd</command> interprets the configuration file
    <filename>system.conf</filename> and the files in <filename>system.conf.d</filename> directories; when
    run as a user instance, it interprets the configuration file <filename>user.conf</filename> (in order of
    priority, in the home directory of the user and under <filename>/etc/systemd/</filename>,
    <filename>/run/systemd/</filename>, and <filename>/usr/lib/systemd/</filename>) and the files in
    <filename>user.conf.d</filename> directories. These configuration files contain a few settings
    controlling basic manager operations.</para>

    <para>See
    <citerefentry><refentrytitle>systemd.syntax</refentrytitle><manvolnum>7</manvolnum></citerefentry> for a
    general description of the syntax.</para>
  </refsect1>

  <xi:include href="standard-conf.xml" xpointer="main-conf" />

  <refsect1>
    <title>Options</title>

    <para>All options are configured in the [Manager] section:</para>

    <variablelist class='config-directives'>
      <varlistentry>
        <term><varname>LogColor=</varname></term>
        <term><varname>LogLevel=</varname></term>
        <term><varname>LogLocation=</varname></term>
        <term><varname>LogTarget=</varname></term>
        <term><varname>LogTime=</varname></term>
        <term><varname>DumpCore=yes</varname></term>
        <term><varname>CrashChangeVT=no</varname></term>
        <term><varname>CrashShell=no</varname></term>
        <term><varname>CrashAction=freeze</varname></term>
        <term><varname>ShowStatus=yes</varname></term>
        <term><varname>DefaultStandardOutput=journal</varname></term>
        <term><varname>DefaultStandardError=inherit</varname></term>

        <listitem><para>Configures various parameters of basic manager operation. These options may be overridden by
        the respective process and kernel command line arguments. See
        <citerefentry><refentrytitle>systemd</refentrytitle><manvolnum>1</manvolnum></citerefentry> for
        details.</para>

        <xi:include href="version-info.xml" xpointer="v198"/></listitem>
      </varlistentry>

      <varlistentry>
        <term><varname>CtrlAltDelBurstAction=</varname></term>

        <listitem><para>Defines what action will be performed
        if user presses Ctrl-Alt-Delete more than 7 times in 2s.
        Can be set to <literal>reboot-force</literal>, <literal>poweroff-force</literal>,
        <literal>reboot-immediate</literal>, <literal>poweroff-immediate</literal>
        or disabled with <literal>none</literal>. Defaults to
        <literal>reboot-force</literal>.
        </para>

        <xi:include href="version-info.xml" xpointer="v232"/></listitem>
      </varlistentry>

      <varlistentry>
        <term><varname>StatusUnitFormat=</varname></term>

        <listitem><para>Takes <option>name</option>, <option>description</option> or
        <option>combined</option> as the value. If <option>name</option>, the system manager will use unit
        names in status messages (e.g. <literal>systemd-journald.service</literal>), instead of the longer
        and more informative descriptions set with <varname>Description=</varname> (e.g. <literal>Journal
        Logging Service</literal>). If <option>combined</option>, the system manager will use both unit names
        and descriptions in status messages (e.g. <literal>systemd-journald.service - Journal Logging
        Service</literal>).</para>

        <para>See
        <citerefentry><refentrytitle>systemd.unit</refentrytitle><manvolnum>5</manvolnum></citerefentry> for
        details about unit names and <varname>Description=</varname>.</para>

        <xi:include href="version-info.xml" xpointer="v243"/></listitem>
      </varlistentry>

      <varlistentry>
        <term><varname>DefaultTimerAccuracySec=</varname></term>

        <listitem><para>Sets the default accuracy of timer units. This
        controls the global default for the
        <varname>AccuracySec=</varname> setting of timer units, see
        <citerefentry><refentrytitle>systemd.timer</refentrytitle><manvolnum>5</manvolnum></citerefentry>
        for details. <varname>AccuracySec=</varname> set in individual
        units override the global default for the specific unit.
        Defaults to 1min. Note that the accuracy of timer units is
        also affected by the configured timer slack for PID 1, see
        <varname>TimerSlackNSec=</varname> above.</para>

        <xi:include href="version-info.xml" xpointer="v212"/></listitem>
      </varlistentry>
    </variablelist>
  </refsect1>

  <refsect1>
    <title>Resource Management</title>

    <variablelist class='config-directives'>
      <varlistentry>
        <term><varname>TimerSlackNSec=</varname></term>

        <listitem><para>Sets the timer slack in nanoseconds for PID 1,
        which is inherited by all executed processes, unless
        overridden individually, for example with the
        <varname>TimerSlackNSec=</varname> setting in service units
        (for details see
        <citerefentry><refentrytitle>systemd.exec</refentrytitle><manvolnum>5</manvolnum></citerefentry>).
        The timer slack controls the accuracy of wake-ups triggered by
        system timers. See
        <citerefentry><refentrytitle>prctl</refentrytitle><manvolnum>2</manvolnum></citerefentry>
        for more information. Note that in contrast to most other time
        span definitions this parameter takes an integer value in
        nano-seconds if no unit is specified. The usual time units are
        understood too.</para>

        <xi:include href="version-info.xml" xpointer="v198"/></listitem>
      </varlistentry>
      <varlistentry>
        <term><varname>CPUAffinity=</varname></term>

        <listitem><para>Configures the CPU affinity for the service manager as well as the default CPU
        affinity for all forked off processes. Takes a list of CPU indices or ranges separated by either
        whitespace or commas. CPU ranges are specified by the lower and upper CPU indices separated by a
        dash. This option may be specified more than once, in which case the specified CPU affinity masks are
        merged. If the empty string is assigned, the mask is reset, all assignments prior to this will have
        no effect. Individual services may override the CPU affinity for their processes with the
        <varname>CPUAffinity=</varname> setting in unit files, see
        <citerefentry><refentrytitle>systemd.exec</refentrytitle><manvolnum>5</manvolnum></citerefentry>.</para>

        <xi:include href="version-info.xml" xpointer="v198"/></listitem>
      </varlistentry>

      <varlistentry>
        <term><varname>NUMAPolicy=</varname></term>

        <listitem><para>Configures the NUMA memory policy for the service manager and the default NUMA memory policy
        for all forked off processes. Individual services may override the default policy with the
        <varname>NUMAPolicy=</varname> setting in unit files, see
        <citerefentry><refentrytitle>systemd.exec</refentrytitle><manvolnum>5</manvolnum></citerefentry>.</para>

        <xi:include href="version-info.xml" xpointer="v243"/></listitem>
      </varlistentry>

      <varlistentry>
        <term><varname>NUMAMask=</varname></term>

        <listitem><para>Configures the NUMA node mask that will be associated with the selected NUMA policy. Note that
        <option>default</option> and <option>local</option> NUMA policies do not require explicit NUMA node mask and
        value of the option can be empty. Similarly to <varname>NUMAPolicy=</varname>, value can be overridden
        by individual services in unit files, see
        <citerefentry><refentrytitle>systemd.exec</refentrytitle><manvolnum>5</manvolnum></citerefentry>.</para>

        <xi:include href="version-info.xml" xpointer="v243"/></listitem>
      </varlistentry>

      <varlistentry>
        <term><varname>DefaultCPUAccounting=</varname></term>
        <term><varname>DefaultMemoryAccounting=</varname></term>
        <term><varname>DefaultTasksAccounting=</varname></term>
        <term><varname>DefaultIOAccounting=</varname></term>
        <term><varname>DefaultIPAccounting=</varname></term>

        <listitem>
        <para>Configure the default resource accounting settings, as configured per-unit by
        <varname>CPUAccounting=</varname>, <varname>MemoryAccounting=</varname>,
        <varname>TasksAccounting=</varname>, <varname>IOAccounting=</varname> and
        <varname>IPAccounting=</varname>. See
        <citerefentry><refentrytitle>systemd.resource-control</refentrytitle><manvolnum>5</manvolnum></citerefentry>
        for details on the per-unit settings.</para>

        <para><varname>DefaultCPUAccounting=</varname> defaults to yes when running on kernel ≥4.15, and no on older versions.
        <varname>DefaultMemoryAccounting=</varname> defaults to &MEMORY_ACCOUNTING_DEFAULT;.
        <varname>DefaultTasksAccounting=</varname> defaults to yes.
        The other settings default to no.</para>

        <xi:include href="version-info.xml" xpointer="v211"/>
        </listitem>
      </varlistentry>

      <varlistentry>
        <term><varname>DefaultTasksMax=</varname></term>

        <listitem><para>Configure the default value for the per-unit <varname>TasksMax=</varname> setting. See
        <citerefentry><refentrytitle>systemd.resource-control</refentrytitle><manvolnum>5</manvolnum></citerefentry>
        for details. This setting applies to all unit types that support resource control settings, with the exception
        of slice units. Defaults to 15% of the minimum of <varname>kernel.pid_max=</varname>, <varname>kernel.threads-max=</varname>
        and root cgroup <varname>pids.max</varname>.
        Kernel has a default value for <varname>kernel.pid_max=</varname> and an algorithm of counting in case of more than 32 cores.
        For example, with the default <varname>kernel.pid_max=</varname>, <varname>DefaultTasksMax=</varname> defaults to 4915,
        but might be greater in other systems or smaller in OS containers.</para>

        <xi:include href="version-info.xml" xpointer="v228"/></listitem>
      </varlistentry>

      <varlistentry>
        <term><varname>DefaultLimitCPU=</varname></term>
        <term><varname>DefaultLimitFSIZE=</varname></term>
        <term><varname>DefaultLimitDATA=</varname></term>
        <term><varname>DefaultLimitSTACK=</varname></term>
        <term><varname>DefaultLimitCORE=</varname></term>
        <term><varname>DefaultLimitRSS=</varname></term>
        <term><varname>DefaultLimitNOFILE=</varname></term>
        <term><varname>DefaultLimitAS=</varname></term>
        <term><varname>DefaultLimitNPROC=</varname></term>
        <term><varname>DefaultLimitMEMLOCK=</varname></term>
        <term><varname>DefaultLimitLOCKS=</varname></term>
        <term><varname>DefaultLimitSIGPENDING=</varname></term>
        <term><varname>DefaultLimitMSGQUEUE=</varname></term>
        <term><varname>DefaultLimitNICE=</varname></term>
        <term><varname>DefaultLimitRTPRIO=</varname></term>
        <term><varname>DefaultLimitRTTIME=</varname></term>

        <listitem><para>These settings control various default resource limits for processes executed by
        units. See
        <citerefentry><refentrytitle>setrlimit</refentrytitle><manvolnum>2</manvolnum></citerefentry> for
        details. These settings may be overridden in individual units using the corresponding
        <varname>LimitXXX=</varname> directives and they accept the same parameter syntax,
        see <citerefentry><refentrytitle>systemd.exec</refentrytitle><manvolnum>5</manvolnum></citerefentry>
        for details. Note that these resource limits are only defaults
        for units, they are not applied to the service manager process (i.e. PID 1) itself.</para>

        <para>Most of these settings are unset, which means the resource limits are inherited from the kernel or, if
        invoked in a container, from the container manager. However, the following have defaults:</para>
        <itemizedlist>
          <listitem><para><varname>DefaultLimitNOFILE=</varname> defaults to 1024:&HIGH_RLIMIT_NOFILE;.
          </para></listitem>

          <listitem><para><varname>DefaultLimitMEMLOCK=</varname> defaults to 8M.</para></listitem>

          <listitem><para><varname>DefaultLimitCORE=</varname> does not have a default but it is worth mentioning that
          <varname>RLIMIT_CORE</varname> is set to <literal>infinity</literal> by PID 1 which is inherited by its
          children.</para></listitem>
        </itemizedlist>

        <para>Note that the service manager internally in PID 1 bumps <varname>RLIMIT_NOFILE</varname> and
        <varname>RLIMIT_MEMLOCK</varname> to higher values, however the limit is reverted to the mentioned
        defaults for all child processes forked off.</para>

        <xi:include href="version-info.xml" xpointer="v198"/>
      </listitem>
      </varlistentry>

      <varlistentry>
        <term><varname>DefaultOOMPolicy=</varname></term>

        <listitem><para>Configure the default policy for reacting to processes being killed by the Linux
        Out-Of-Memory (OOM) killer or <command>systemd-oomd</command>. This may be used to pick a global default for the per-unit
        <varname>OOMPolicy=</varname> setting. See
        <citerefentry><refentrytitle>systemd.service</refentrytitle><manvolnum>5</manvolnum></citerefentry>
        for details. Note that this default is not used for services that have <varname>Delegate=</varname>
        turned on.</para>

        <xi:include href="version-info.xml" xpointer="v243"/></listitem>
      </varlistentry>

      <varlistentry>
        <term><varname>DefaultOOMScoreAdjust=</varname></term>

        <listitem><para>Configures the default OOM score adjustments of processes run by the service
        manager. This defaults to unset (meaning the forked off processes inherit the service manager's OOM
        score adjustment value), except if the service manager is run for an unprivileged user, in which case
        this defaults to the service manager's OOM adjustment value plus 100 (this makes service processes
        slightly more likely to be killed under memory pressure than the manager itself). This may be used to
        pick a global default for the per-unit <varname>OOMScoreAdjust=</varname> setting. See
        <citerefentry><refentrytitle>systemd.exec</refentrytitle><manvolnum>5</manvolnum></citerefentry> for
        details. Note that this setting has no effect on the OOM score adjustment value of the service
        manager process itself, it retains the original value set during its invocation.</para>

        <xi:include href="version-info.xml" xpointer="v250"/></listitem>
      </varlistentry>

      <varlistentry>
        <term><varname>DefaultMemoryPressureWatch=</varname></term>
        <term><varname>DefaultMemoryPressureThresholdSec=</varname></term>

        <listitem><para>Configures the default settings for the per-unit
        <varname>MemoryPressureWatch=</varname> and <varname>MemoryPressureThresholdSec=</varname>
        settings. See
        <citerefentry><refentrytitle>systemd.resource-control</refentrytitle><manvolnum>5</manvolnum></citerefentry>
        for details. Defaults to <literal>auto</literal> and <literal>200ms</literal>, respectively. This
        also sets the memory pressure monitoring threshold for the service manager itself.</para>

        <xi:include href="version-info.xml" xpointer="v254"/></listitem>
      </varlistentry>
    </variablelist>
  </refsect1>

  <refsect1>
    <title>Hardware Watchdog</title>

    <variablelist class='config-directives'>
      <varlistentry>
        <term><varname>RuntimeWatchdogSec=</varname></term>
        <term><varname>RebootWatchdogSec=</varname></term>
        <term><varname>KExecWatchdogSec=</varname></term>

        <listitem><para>Configure the hardware watchdog at runtime and at reboot. Takes a timeout value in
        seconds (or in other time units if suffixed with <literal>ms</literal>, <literal>min</literal>,
        <literal>h</literal>, <literal>d</literal>, <literal>w</literal>), or the special strings
        <literal>off</literal> or <literal>default</literal>. If set to <literal>off</literal>
        (alternatively: <literal>0</literal>) the watchdog logic is disabled: no watchdog device is opened,
        configured, or pinged. If set to the special string <literal>default</literal> the watchdog is opened
        and pinged in regular intervals, but the timeout is not changed from the default. If set to any other
        time value the watchdog timeout is configured to the specified value (or a value close to it,
        depending on hardware capabilities).</para>

        <para>If <varname>RuntimeWatchdogSec=</varname> is set to a non-zero value, the watchdog hardware
        (<filename>/dev/watchdog0</filename> or the path specified with <varname>WatchdogDevice=</varname> or
        the kernel option <varname>systemd.watchdog_device=</varname>) will be programmed to automatically
        reboot the system if it is not contacted within the specified timeout interval. The system manager
        will ensure to contact it at least once in half the specified timeout interval. This feature requires
        a hardware watchdog device to be present, as it is commonly the case in embedded and server
        systems. Not all hardware watchdogs allow configuration of all possible reboot timeout values, in
        which case the closest available timeout is picked.</para>

        <para><varname>RebootWatchdogSec=</varname> may be used to configure the hardware watchdog when the
        system is asked to reboot. It works as a safety net to ensure that the reboot takes place even if a
        clean reboot attempt times out. Note that the <varname>RebootWatchdogSec=</varname> timeout applies
        only to the second phase of the reboot, i.e. after all regular services are already terminated, and
        after the system and service manager process (PID 1) got replaced by the
        <filename>systemd-shutdown</filename> binary, see system
        <citerefentry><refentrytitle>bootup</refentrytitle><manvolnum>7</manvolnum></citerefentry> for
        details. During the first phase of the shutdown operation the system and service manager remains
        running and hence <varname>RuntimeWatchdogSec=</varname> is still honoured. In order to define a
        timeout on this first phase of system shutdown, configure <varname>JobTimeoutSec=</varname> and
        <varname>JobTimeoutAction=</varname> in the [Unit] section of the
        <filename>shutdown.target</filename> unit. By default, <varname>RuntimeWatchdogSec=</varname> defaults
        to 0 (off), and <varname>RebootWatchdogSec=</varname> to 10min.</para>

        <para><varname>KExecWatchdogSec=</varname> may be used to additionally enable the watchdog when kexec
        is being executed rather than when rebooting. Note that if the kernel does not reset the watchdog on
        kexec (depending on the specific hardware and/or driver), in this case the watchdog might not get
        disabled after kexec succeeds and thus the system might get rebooted, unless
        <varname>RuntimeWatchdogSec=</varname> is also enabled at the same time.  For this reason it is
        recommended to enable <varname>KExecWatchdogSec=</varname> only if
        <varname>RuntimeWatchdogSec=</varname> is also enabled.</para>

        <para>These settings have no effect if a hardware watchdog is not available.</para>

        <xi:include href="version-info.xml" xpointer="v198"/></listitem>
      </varlistentry>

      <varlistentry>
        <term><varname>RuntimeWatchdogPreSec=</varname></term>

        <listitem><para>Configure the hardware watchdog device pre-timeout value.
        Takes a timeout value in seconds (or in other time units similar to
        <varname>RuntimeWatchdogSec=</varname>). A watchdog pre-timeout is a
        notification generated by the watchdog before the watchdog reset might
        occur in the event the watchdog has not been serviced. This notification
        is handled by the kernel and can be configured to take an action (i.e.
        generate a kernel panic) using <varname>RuntimeWatchdogPreGovernor=</varname>.
        Not all watchdog hardware or drivers support generating a pre-timeout and
        depending on the state of the system, the kernel may be unable to take the
        configured action before the watchdog reboot. The watchdog will be configured
        to generate the pre-timeout event at the amount of time specified by
        <varname>RuntimeWatchdogPreSec=</varname> before the runtime watchdog timeout
        (set by <varname>RuntimeWatchdogSec=</varname>). For example, if the we have
        <varname>RuntimeWatchdogSec=30</varname> and
        <varname>RuntimeWatchdogPreSec=10</varname>, then the pre-timeout event
        will occur if the watchdog has not pinged for 20s (10s before the
        watchdog would fire). By default, <varname>RuntimeWatchdogPreSec=</varname>
        defaults to 0 (off). The value set for <varname>RuntimeWatchdogPreSec=</varname>
        must be smaller than the timeout value for <varname>RuntimeWatchdogSec=</varname>.
        This setting has no effect if a hardware watchdog is not available or the
        hardware watchdog does not support a pre-timeout and will be ignored by the
        kernel if the setting is greater than the actual watchdog timeout.</para>

        <xi:include href="version-info.xml" xpointer="v251"/></listitem>
      </varlistentry>

      <varlistentry>
        <term><varname>RuntimeWatchdogPreGovernor=</varname></term>

        <listitem><para>Configure the action taken by the hardware watchdog device
        when the pre-timeout expires. The default action for the pre-timeout event
        depends on the kernel configuration, but it is usually to log a kernel
        message. For a list of valid actions available for a given watchdog device,
        check the content of the
        <filename>/sys/class/watchdog/watchdog<replaceable>X</replaceable>/pretimeout_available_governors</filename>
        file. Typically, available governor types are <varname>noop</varname> and <varname>panic</varname>.
        Availability, names and functionality might vary depending on the specific device driver
        in use. If the <filename>pretimeout_available_governors</filename> sysfs file is empty,
        the governor might be built as a kernel module and might need to be manually loaded
        (e.g. <varname>pretimeout_noop.ko</varname>), or the watchdog device might not support
        pre-timeouts.</para>

        <xi:include href="version-info.xml" xpointer="v251"/></listitem>
      </varlistentry>

      <varlistentry>
        <term><varname>WatchdogDevice=</varname></term>

        <listitem><para>Configure the hardware watchdog device that the
        runtime and shutdown watchdog timers will open and use. Defaults
        to <filename>/dev/watchdog0</filename>. This setting has no
        effect if a hardware watchdog is not available.</para>

        <xi:include href="version-info.xml" xpointer="v236"/></listitem>
      </varlistentry>
    </variablelist>
  </refsect1>

  <refsect1>
    <title>Security</title>

    <variablelist class='config-directives'>
      <varlistentry>
        <term><varname>CapabilityBoundingSet=</varname></term>

        <listitem><para>Controls which capabilities to include in the
        capability bounding set for PID 1 and its children. See
        <citerefentry project='man-pages'><refentrytitle>capabilities</refentrytitle><manvolnum>7</manvolnum></citerefentry>
        for details. Takes a whitespace-separated list of capability
        names as read by
        <citerefentry project='mankier'><refentrytitle>cap_from_name</refentrytitle><manvolnum>3</manvolnum></citerefentry>.
        Capabilities listed will be included in the bounding set, all
        others are removed. If the list of capabilities is prefixed
        with ~, all but the listed capabilities will be included, the
        effect of the assignment inverted. Note that this option also
        affects the respective capabilities in the effective,
        permitted and inheritable capability sets. The capability
        bounding set may also be individually configured for units
        using the <varname>CapabilityBoundingSet=</varname> directive
        for units, but note that capabilities dropped for PID 1 cannot
        be regained in individual units, they are lost for
        good.</para>

        <xi:include href="version-info.xml" xpointer="v198"/></listitem>
      </varlistentry>

      <varlistentry>
        <term><varname>NoNewPrivileges=</varname></term>

        <listitem><para>Takes a boolean argument. If true, ensures that PID 1
        and all its children can never gain new privileges through
        <citerefentry project='man-pages'><refentrytitle>execve</refentrytitle><manvolnum>2</manvolnum></citerefentry>
        (e.g. via setuid or setgid bits, or filesystem capabilities).
        Defaults to false. General purpose distributions commonly rely
        on executables with setuid or setgid bits and will thus not
        function properly with this option enabled. Individual units
        cannot disable this option.
        Also see <ulink url="https://docs.kernel.org/userspace-api/no_new_privs.html">No New Privileges Flag</ulink>.
        </para>

        <xi:include href="version-info.xml" xpointer="v239"/></listitem>
      </varlistentry>

      <varlistentry>
        <term><varname>ProtectSystem=</varname></term>

        <listitem><para>Takes a boolean argument or the string <literal>auto</literal>. If set to true this
        will remount <filename>/usr/</filename> read-only. If set to <literal>auto</literal> (the default)
        and running in an initrd equivalent to true, otherwise false. This implements a restricted subset of
        the per-unit setting of the same name, see
        <citerefentry><refentrytitle>systemd.exec</refentrytitle><manvolnum>5</manvolnum></citerefentry> for
        details: currently, the <literal>full</literal> or <literal>strict</literal> values are not
        supported.</para>

        <xi:include href="version-info.xml" xpointer="v256"/></listitem>
      </varlistentry>

      <varlistentry>
        <term><varname>SystemCallArchitectures=</varname></term>

        <listitem><para>Takes a space-separated list of architecture
        identifiers. Selects from which architectures system calls may
        be invoked on this system. This may be used as an effective
        way to disable invocation of non-native binaries system-wide,
        for example to prohibit execution of 32-bit x86 binaries on
        64-bit x86-64 systems. This option operates system-wide, and
        acts similar to the
        <varname>SystemCallArchitectures=</varname> setting of unit
        files, see
        <citerefentry><refentrytitle>systemd.exec</refentrytitle><manvolnum>5</manvolnum></citerefentry>
        for details. This setting defaults to the empty list, in which
        case no filtering of system calls based on architecture is
        applied. Known architecture identifiers are
        <literal>x86</literal>, <literal>x86-64</literal>,
        <literal>x32</literal>, <literal>arm</literal> and the special
        identifier <literal>native</literal>. The latter implicitly
        maps to the native architecture of the system (or more
        specifically, the architecture the system manager was compiled
        for). Set this setting to <literal>native</literal> to
        prohibit execution of any non-native binaries. When a binary
        executes a system call of an architecture that is not listed
        in this setting, it will be immediately terminated with the
        SIGSYS signal.</para>

        <xi:include href="version-info.xml" xpointer="v209"/></listitem>
      </varlistentry>

      <varlistentry>
        <term><varname>DefaultSmackProcessLabel=</varname></term>

        <listitem><para>Takes a <option>SMACK64</option> security label as the argument. The process executed
        by a unit will be started under this label if <varname>SmackProcessLabel=</varname> is not set in the
        unit. See <citerefentry><refentrytitle>systemd.exec</refentrytitle><manvolnum>5</manvolnum></citerefentry>
        for the details.</para>

        <para>If the value is <literal>/</literal>, only labels specified with <varname>SmackProcessLabel=</varname>
        are assigned and the compile-time default is ignored.</para>

        <xi:include href="version-info.xml" xpointer="v252"/></listitem>
      </varlistentry>
    </variablelist>
  </refsect1>

<<<<<<< HEAD
  <refsect1>
    <title>Timeouts and Rate Limits</title>
=======
      <varlistentry>
        <term><varname>AllowedCPUs=</varname></term>

        <listitem><para>
        Sets the CPUs to be used in the cpuset controller in the unified hierarchy. This is only applied to the
        top level slices/scopes if <varname>AllowedCPUs=</varname> is not otherwise specified for these units.
        Takes a list of CPU indices or ranges separated by either whitespace or commas. CPU ranges are specified
        by the lower and upper CPU indices separated by a dash. This option may be specified more than once, in
        which case the specified CPU masks are merged. If the empty string is assigned, the mask is reset,
        all assignments prior to this will have no effect.</para>

        <para>Individual services may specify their own CPU mask with
        <varname>AllowedCPUs=</varname> setting in unit files, see
        <citerefentry><refentrytitle>systemd.resource-control</refentrytitle><manvolnum>5</manvolnum></citerefentry>.
        It should be noted that the CPUs allowed for processes in a child will be restricted by the CPU mask of
        the parent, even if the child allows other CPUs.</para>
        <para>This setting is supported only with the unified control group hierarchy.</para>

        <xi:include href="version-info.xml" xpointer="v256"/></listitem>
      </varlistentry>

      <varlistentry>
        <term><varname>DefaultTimerAccuracySec=</varname></term>

        <listitem><para>Sets the default accuracy of timer units. This
        controls the global default for the
        <varname>AccuracySec=</varname> setting of timer units, see
        <citerefentry><refentrytitle>systemd.timer</refentrytitle><manvolnum>5</manvolnum></citerefentry>
        for details. <varname>AccuracySec=</varname> set in individual
        units override the global default for the specific unit.
        Defaults to 1min. Note that the accuracy of timer units is
        also affected by the configured timer slack for PID 1, see
        <varname>TimerSlackNSec=</varname> above.</para>

        <xi:include href="version-info.xml" xpointer="v212"/></listitem>
      </varlistentry>
>>>>>>> 0f282eaa

    <variablelist class='config-directives'>
      <varlistentry>
        <term><varname>DefaultTimeoutStartSec=</varname></term>
        <term><varname>DefaultTimeoutStopSec=</varname></term>
        <term><varname>DefaultTimeoutAbortSec=</varname></term>
        <term><varname>DefaultRestartSec=</varname></term>

        <listitem><para>Configures the default timeouts for starting, stopping and aborting of units, as well
        as the default time to sleep between automatic restarts of units, as configured per-unit in
        <varname>TimeoutStartSec=</varname>, <varname>TimeoutStopSec=</varname>,
        <varname>TimeoutAbortSec=</varname> and <varname>RestartSec=</varname> (for services, see
        <citerefentry><refentrytitle>systemd.service</refentrytitle><manvolnum>5</manvolnum></citerefentry>
        for details on the per-unit settings). For non-service units,
        <varname>DefaultTimeoutStartSec=</varname> sets the default <varname>TimeoutSec=</varname> value.
        </para>

        <para><varname>DefaultTimeoutStartSec=</varname> and <varname>DefaultTimeoutStopSec=</varname>
        default to &DEFAULT_TIMEOUT; in the system manager and &DEFAULT_USER_TIMEOUT; in the user manager.
        <varname>DefaultTimeoutAbortSec=</varname> is not set by default so that all units fall back to
        <varname>TimeoutStopSec=</varname>. <varname>DefaultRestartSec=</varname> defaults to 100 ms.
        </para>

        <xi:include href="version-info.xml" xpointer="v209"/></listitem>
      </varlistentry>

      <varlistentry>
        <term><varname>DefaultDeviceTimeoutSec=</varname></term>

        <listitem><para>Configures the default timeout for waiting for devices. It can be changed per
        device via the <varname>x-systemd.device-timeout=</varname> option in <filename>/etc/fstab</filename>
        and <filename>/etc/crypttab</filename> (see
        <citerefentry><refentrytitle>systemd.mount</refentrytitle><manvolnum>5</manvolnum></citerefentry>,
        <citerefentry><refentrytitle>crypttab</refentrytitle><manvolnum>5</manvolnum></citerefentry>).
        Defaults to &DEFAULT_TIMEOUT; in the system manager and &DEFAULT_USER_TIMEOUT; in the user manager.
        </para>

        <xi:include href="version-info.xml" xpointer="v252"/></listitem>
      </varlistentry>

      <varlistentry>
        <term><varname>DefaultStartLimitIntervalSec=</varname></term>
        <term><varname>DefaultStartLimitBurst=</varname></term>

        <listitem><para>Configure the default unit start rate
        limiting, as configured per-service by
        <varname>StartLimitIntervalSec=</varname> and
        <varname>StartLimitBurst=</varname>. See
        <citerefentry><refentrytitle>systemd.service</refentrytitle><manvolnum>5</manvolnum></citerefentry>
        for details on the per-service settings.
        <varname>DefaultStartLimitIntervalSec=</varname> defaults to
        10s. <varname>DefaultStartLimitBurst=</varname> defaults to
        5.</para>

        <xi:include href="version-info.xml" xpointer="v209"/></listitem>
      </varlistentry>

      <varlistentry>
        <term><varname>ReloadLimitIntervalSec=</varname></term>
        <term><varname>ReloadLimitBurst=</varname></term>

        <listitem><para>Rate limiting for daemon-reload and (since v256) daemon-reexec requests. The setting
        applies to both operations, but the rate limits are tracked separately. Defaults to unset, and any
        number of operations can be requested at any time. <varname>ReloadLimitIntervalSec=</varname> takes
        a value in seconds to configure the rate limit window, and <varname>ReloadLimitBurst=</varname>
        takes a positive integer to configure the maximum allowed number of operations within the configured
        time window.</para>

        <xi:include href="version-info.xml" xpointer="v253"/></listitem>
      </varlistentry>
    </variablelist>
  </refsect1>

  <refsect1>
    <title>Environment</title>

    <variablelist class='config-directives'>
      <varlistentry>
        <term><varname>ManagerEnvironment=</varname></term>

        <listitem><para>Takes the same arguments as <varname>DefaultEnvironment=</varname>, see above. Sets
        environment variables for the manager process itself. These variables are inherited by processes
        spawned by user managers, but not the system manager - use <varname>DefaultEnvironment=</varname>
        for that. Note that these variables are merged into the existing environment block. In particular, in
        case of the system manager, this includes variables set by the kernel based on the kernel command line.
        As with <varname>DefaultEnvironment=</varname>, this environment block is internal, and changes are not
        reflected in the manager's <filename>/proc/PID/environ</filename>.</para>

        <para>Setting environment variables for the manager process may be useful to modify its behaviour.
        See <ulink url="https://systemd.io/ENVIRONMENT">Known Environment Variables</ulink> for a
        descriptions of some variables understood by <command>systemd</command>.</para>

        <para>Simple <literal>%</literal>-specifier expansion is supported, see below for a list of supported
        specifiers.</para>

        <xi:include href="version-info.xml" xpointer="v248"/>
        </listitem>
      </varlistentry>

      <varlistentry>
        <term><varname>DefaultEnvironment=</varname></term>

        <listitem><para>Configures environment variables passed to all executed processes. Takes a
        space-separated list of variable assignments. See <citerefentry
        project='man-pages'><refentrytitle>environ</refentrytitle><manvolnum>7</manvolnum></citerefentry> for
        details about environment variables.</para>

        <para>Simple <literal>%</literal>-specifier expansion is supported, see below for a list of supported
        specifiers.</para>

        <para>Example:

        <programlisting>DefaultEnvironment="VAR1=word1 word2" VAR2=word3 "VAR3=word 5 6"</programlisting>

        Sets three variables
        <literal>VAR1</literal>,
        <literal>VAR2</literal>,
        <literal>VAR3</literal>.</para>

        <xi:include href="version-info.xml" xpointer="v205"/></listitem>
      </varlistentry>
    </variablelist>
  </refsect1>

  <refsect1>
    <title>Specifiers</title>

    <para>Specifiers may be used in the <varname>DefaultEnvironment=</varname> and
    <varname>ManagerEnvironment=</varname> settings. The following expansions are understood:</para>
      <table class='specifiers'>
        <title>Specifiers available</title>
        <tgroup cols='3' align='left' colsep='1' rowsep='1'>
          <colspec colname="spec" />
          <colspec colname="mean" />
          <colspec colname="detail" />
          <thead>
            <row>
              <entry>Specifier</entry>
              <entry>Meaning</entry>
              <entry>Details</entry>
            </row>
          </thead>
          <tbody>
            <xi:include href="standard-specifiers.xml" xpointer="a"/>
            <xi:include href="standard-specifiers.xml" xpointer="A"/>
            <xi:include href="standard-specifiers.xml" xpointer="b"/>
            <xi:include href="standard-specifiers.xml" xpointer="B"/>
            <xi:include href="standard-specifiers.xml" xpointer="H"/>
            <xi:include href="standard-specifiers.xml" xpointer="l"/>
            <xi:include href="standard-specifiers.xml" xpointer="m"/>
            <xi:include href="standard-specifiers.xml" xpointer="M"/>
            <xi:include href="standard-specifiers.xml" xpointer="o"/>
            <xi:include href="standard-specifiers.xml" xpointer="v"/>
            <xi:include href="standard-specifiers.xml" xpointer="w"/>
            <xi:include href="standard-specifiers.xml" xpointer="W"/>
            <xi:include href="standard-specifiers.xml" xpointer="T"/>
            <xi:include href="standard-specifiers.xml" xpointer="V"/>
            <row>
              <entry><literal>%h</literal></entry>
              <entry>User home directory</entry>
              <entry>This is the home directory of the <emphasis>user running the service manager instance</emphasis>.</entry>
            </row>
            <row>
              <entry><literal>%u</literal></entry>
              <entry>Username</entry>
              <entry>This is the username of the <emphasis>user running the service manager instance</emphasis>.</entry>
            </row>
            <row>
              <entry><literal>%U</literal></entry>
              <entry>User id</entry>
              <entry>This is the user id of the <emphasis>user running the service manager instance</emphasis>.</entry>
            </row>
            <row>
              <entry><literal>%g</literal></entry>
              <entry>Primary group</entry>
              <entry>This is the primary group of the <emphasis>user running the service manager instance</emphasis>.</entry>
            </row>
            <row>
              <entry><literal>%G</literal></entry>
              <entry>Primary group id</entry>
              <entry>This is the primary group id of the <emphasis>user running the service manager instance</emphasis>.</entry>
            </row>
            <row>
              <entry><literal>%s</literal></entry>
              <entry>User shell</entry>
              <entry>This is the shell of the <emphasis>user running the service manager instance</emphasis>.</entry>
            </row>
            <xi:include href="standard-specifiers.xml" xpointer="percent"/>
          </tbody>
        </tgroup>
      </table>
  </refsect1>

  <refsect1>
      <title>History</title>

      <variablelist>
        <varlistentry>
          <term>systemd 252</term>
          <listitem><para>Option <varname>DefaultBlockIOAccounting=</varname> was deprecated. Please switch
          to the unified cgroup hierarchy.</para>

          <xi:include href="version-info.xml" xpointer="v252"/></listitem>
        </varlistentry>
      </variablelist>
  </refsect1>

  <refsect1>
      <title>See Also</title>
      <para><simplelist type="inline">
        <member><citerefentry><refentrytitle>systemd</refentrytitle><manvolnum>1</manvolnum></citerefentry></member>
        <member><citerefentry><refentrytitle>systemd.directives</refentrytitle><manvolnum>7</manvolnum></citerefentry></member>
        <member><citerefentry><refentrytitle>systemd.exec</refentrytitle><manvolnum>5</manvolnum></citerefentry></member>
        <member><citerefentry><refentrytitle>systemd.service</refentrytitle><manvolnum>5</manvolnum></citerefentry></member>
        <member><citerefentry project='man-pages'><refentrytitle>environ</refentrytitle><manvolnum>7</manvolnum></citerefentry></member>
        <member><citerefentry project='man-pages'><refentrytitle>capabilities</refentrytitle><manvolnum>7</manvolnum></citerefentry></member>
      </simplelist></para>
  </refsect1>

</refentry><|MERGE_RESOLUTION|>--- conflicted
+++ resolved
@@ -119,6 +119,27 @@
         details about unit names and <varname>Description=</varname>.</para>
 
         <xi:include href="version-info.xml" xpointer="v243"/></listitem>
+      </varlistentry>
+
+      <varlistentry>
+        <term><varname>AllowedCPUs=</varname></term>
+
+        <listitem><para>
+        Sets the CPUs to be used in the cpuset controller in the unified hierarchy. This is only applied to the
+        top level slices/scopes if <varname>AllowedCPUs=</varname> is not otherwise specified for these units.
+        Takes a list of CPU indices or ranges separated by either whitespace or commas. CPU ranges are specified
+        by the lower and upper CPU indices separated by a dash. This option may be specified more than once, in
+        which case the specified CPU masks are merged. If the empty string is assigned, the mask is reset,
+        all assignments prior to this will have no effect.</para>
+
+        <para>Individual services may specify their own CPU mask with
+        <varname>AllowedCPUs=</varname> setting in unit files, see
+        <citerefentry><refentrytitle>systemd.resource-control</refentrytitle><manvolnum>5</manvolnum></citerefentry>.
+        It should be noted that the CPUs allowed for processes in a child will be restricted by the CPU mask of
+        the parent, even if the child allows other CPUs.</para>
+        <para>This setting is supported only with the unified control group hierarchy.</para>
+
+        <xi:include href="version-info.xml" xpointer="v256"/></listitem>
       </varlistentry>
 
       <varlistentry>
@@ -553,47 +574,8 @@
     </variablelist>
   </refsect1>
 
-<<<<<<< HEAD
   <refsect1>
     <title>Timeouts and Rate Limits</title>
-=======
-      <varlistentry>
-        <term><varname>AllowedCPUs=</varname></term>
-
-        <listitem><para>
-        Sets the CPUs to be used in the cpuset controller in the unified hierarchy. This is only applied to the
-        top level slices/scopes if <varname>AllowedCPUs=</varname> is not otherwise specified for these units.
-        Takes a list of CPU indices or ranges separated by either whitespace or commas. CPU ranges are specified
-        by the lower and upper CPU indices separated by a dash. This option may be specified more than once, in
-        which case the specified CPU masks are merged. If the empty string is assigned, the mask is reset,
-        all assignments prior to this will have no effect.</para>
-
-        <para>Individual services may specify their own CPU mask with
-        <varname>AllowedCPUs=</varname> setting in unit files, see
-        <citerefentry><refentrytitle>systemd.resource-control</refentrytitle><manvolnum>5</manvolnum></citerefentry>.
-        It should be noted that the CPUs allowed for processes in a child will be restricted by the CPU mask of
-        the parent, even if the child allows other CPUs.</para>
-        <para>This setting is supported only with the unified control group hierarchy.</para>
-
-        <xi:include href="version-info.xml" xpointer="v256"/></listitem>
-      </varlistentry>
-
-      <varlistentry>
-        <term><varname>DefaultTimerAccuracySec=</varname></term>
-
-        <listitem><para>Sets the default accuracy of timer units. This
-        controls the global default for the
-        <varname>AccuracySec=</varname> setting of timer units, see
-        <citerefentry><refentrytitle>systemd.timer</refentrytitle><manvolnum>5</manvolnum></citerefentry>
-        for details. <varname>AccuracySec=</varname> set in individual
-        units override the global default for the specific unit.
-        Defaults to 1min. Note that the accuracy of timer units is
-        also affected by the configured timer slack for PID 1, see
-        <varname>TimerSlackNSec=</varname> above.</para>
-
-        <xi:include href="version-info.xml" xpointer="v212"/></listitem>
-      </varlistentry>
->>>>>>> 0f282eaa
 
     <variablelist class='config-directives'>
       <varlistentry>
